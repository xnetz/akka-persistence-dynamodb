--- conflicted
+++ resolved
@@ -1,13 +1,8 @@
 val scala211Version     = "2.11.12"
 val scala212Version     = "2.12.8"
 val scala213Version     = "2.13.0"
-<<<<<<< HEAD
 val akkaVersion         = "2.5.26"
-val reactiveAwsDynamoDB = "1.1.4"
-=======
-val akkaVersion         = "2.5.23"
 val reactiveAwsDynamoDB = "1.1.5"
->>>>>>> b7a3354a
 
 def crossScalacOptions(scalaVersion: String): Seq[String] = CrossVersion.partialVersion(scalaVersion) match {
   case Some((2L, scalaMajor)) if scalaMajor >= 12 =>
