--- conflicted
+++ resolved
@@ -1,15 +1,8 @@
 val scala211Version     = "2.11.12"
-<<<<<<< HEAD
 val scala212Version     = "2.12.10"
 val scala213Version     = "2.13.1"
 val akkaVersion         = "2.5.27"
-val reactiveAwsDynamoDB = "1.1.5"
-=======
-val scala212Version     = "2.12.8"
-val scala213Version     = "2.13.0"
-val akkaVersion         = "2.5.27"
 val reactiveAwsDynamoDB = "1.1.6"
->>>>>>> ab10b5c7
 
 def crossScalacOptions(scalaVersion: String): Seq[String] = CrossVersion.partialVersion(scalaVersion) match {
   case Some((2L, scalaMajor)) if scalaMajor >= 12 =>
