--- conflicted
+++ resolved
@@ -7,13 +7,8 @@
 )
 
 libraryDependencies ++= Seq(
-<<<<<<< HEAD
-  "com.h2database"  % "h2"         % "1.4.200",
-  "commons-io"      % "commons-io" % "2.5",
-=======
   "com.h2database"  % "h2"         % "1.4.195",
   "commons-io"      % "commons-io" % "2.6",
->>>>>>> d89d5100
   "org.seasar.util" % "s2util"     % "0.0.1"
 )
 
